import { BasicEvaluator } from "conductor/dist/conductor/runner";
import { IRunnerPlugin } from "conductor/dist/conductor/runner/types";
import { RustLexer } from "./parser/src/RustLexer";
import { RustParser } from "./parser/src/RustParser";
import { CharStream, CommonTokenStream, ParseTree } from "antlr4ng";
import { Bytecode, DONE, RustVirtualMachine } from "./RustVirtualMachine";
import { RustCompilerVisitor, RustTypeCheckerVisitor, countVariableUsages, BorrowCheckingVisitor } from "./RustCompiler";

export class RustEvaluator extends BasicEvaluator {
    private compilerVisitor: RustCompilerVisitor;
    private isDebug: boolean;

    constructor(conductor: IRunnerPlugin, isDebug: boolean = false) {
        super(conductor);
        this.isDebug = isDebug;
        this.compilerVisitor = new RustCompilerVisitor();
    }

    async evaluateChunk(chunk: string): Promise<void> {
        try {
            // Create the lexer and parser
            const inputStream = CharStream.fromString(chunk);
            const lexer = new RustLexer(inputStream);
            const tokenStream = new CommonTokenStream(lexer);
            const parser = new RustParser(tokenStream);

            // Type check
            const tree = parser.crate();
            if (this.isDebug) {
                // console.log(prettyPrint(tree.toStringTree(parser)));
            }
            const typeCheckVisitor = new RustTypeCheckerVisitor();
            typeCheckVisitor.visit(tree);

            //Borrow Check
            const usageMap = countVariableUsages(tree);
            const borrowCheckerVisitor = new BorrowCheckingVisitor(usageMap);
            borrowCheckerVisitor.visit(tree);
            
            // Compile
<<<<<<< HEAD
            if (this.isDebug) {
                console.log(prettyPrint(tree.toStringTree(parser)));
            }
            const bytecode = this.compile(tree);
=======
            this.compilerVisitor.visit(tree);
            const bytecode = this.compilerVisitor.bytecode;
            const topLevelEnvSize = this.compilerVisitor.compilerEnv.locals.length;
>>>>>>> 27acb59f

            // Run the bytecode
            const vm = new RustVirtualMachine(bytecode, topLevelEnvSize, 1000000, this.isDebug);
            if (this.isDebug) {
                console.log("Bytecode:");
                prettyPrintBytecode(bytecode);
            }
            const result = vm.run();

            // Send the result to the REPL
            this.conductor.sendOutput(`Result of expression: ${result}`);
        }  catch (error) {
            // Handle errors and send them to the REPL
            // Print stack trace for debugging
            console.error(error);
            if (error instanceof Error) {
                this.conductor.sendOutput(`Error: ${error.message}`);
            } else {
                this.conductor.sendOutput(`Error: ${String(error)}`);
            }
        }
    }
}

function prettyPrint(input: string): string {
    // Tokenize the input into an array of tokens (parentheses or non‐whitespace strings)
    const tokens = input.match(/[\(\)]|[^()\s]+/g) || [];

    // Recursively parse tokens into a nested array structure.
    function parse(tokens: string[]): any {
        const res: any[] = [];
        while (tokens.length > 0) {
            const token = tokens.shift();
            if (token === "(") {
                res.push(parse(tokens));
            } else if (token === ")") {
                return res;
            } else {
                res.push(token);
            }
        }
        return res;
    }
    
    const parsed = parse(tokens);

    // Recursively format the parsed structure into a pretty-printed string.
    function format(tree: any, indent: number): string {
        if (typeof tree === "string") return tree;
        let result = "";
        for (let i = 0; i < tree.length; i++) {
            const item = tree[i];
            if (Array.isArray(item)) {
                // Format nested arrays on their own indented lines.
                result += "\n" + " ".repeat(indent) + "(" + format(item, indent + 2) + "\n" + " ".repeat(indent) + ")";
            } else {
                // For non-array tokens, add a space between tokens unless it's the first token.
                result += (i === 0 ? "" : " ") + item;
            }
        }
        return result;
    }
    
    return format(parsed, 0);
}

function prettyPrintBytecode(bytecode: Bytecode[]) {
    bytecode.forEach((inst, idx) => {
        console.log("\t", idx, inst)
    })
}<|MERGE_RESOLUTION|>--- conflicted
+++ resolved
@@ -33,25 +33,21 @@
             typeCheckVisitor.visit(tree);
 
             //Borrow Check
-            const usageMap = countVariableUsages(tree);
-            const borrowCheckerVisitor = new BorrowCheckingVisitor(usageMap);
-            borrowCheckerVisitor.visit(tree);
+            // const usageMap = countVariableUsages(tree);
+            // const borrowCheckerVisitor = new BorrowCheckingVisitor(usageMap);
+            // borrowCheckerVisitor.visit(tree);
             
             // Compile
-<<<<<<< HEAD
             if (this.isDebug) {
                 console.log(prettyPrint(tree.toStringTree(parser)));
             }
-            const bytecode = this.compile(tree);
-=======
             this.compilerVisitor.visit(tree);
             const bytecode = this.compilerVisitor.bytecode;
             const topLevelEnvSize = this.compilerVisitor.compilerEnv.locals.length;
->>>>>>> 27acb59f
+
 
             // Run the bytecode
-            const vm = new RustVirtualMachine(bytecode, topLevelEnvSize, 1000000, this.isDebug);
-            if (this.isDebug) {
+            const vm = new RustVirtualMachine(bytecode, topLevelEnvSize, 1000000, this.isDebug);            if (this.isDebug) {
                 console.log("Bytecode:");
                 prettyPrintBytecode(bytecode);
             }
